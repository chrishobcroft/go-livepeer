/*
Core contains the main functionality of the Livepeer node.

The logical orgnization of the `core` module is as follows:

livepeernode.go: Main struct definition and code that is common to all node types.
broadcaster.go: Code that is called only when the node is in broadcaster mode.
orchestrator.go: Code that is called only when the node is in orchestrator mode.

*/
package core

import (
	"context"
	"errors"
	"math/rand"
	"net/url"
	"sync"
	"time"

	"github.com/livepeer/go-livepeer/pm"

	"github.com/livepeer/go-livepeer/common"
	"github.com/livepeer/go-livepeer/eth"
	"github.com/livepeer/go-livepeer/ipfs"
	"github.com/livepeer/go-livepeer/net"
)

var ErrTranscoderAvail = errors.New("ErrTranscoderUnavailable")
var ErrLivepeerNode = errors.New("ErrLivepeerNode")
var ErrTranscode = errors.New("ErrTranscode")
var DefaultJobLength = int64(5760) //Avg 1 day in 15 sec blocks
var LivepeerVersion = "0.3.1-unstable"

type NodeType int

const (
	BroadcasterNode NodeType = iota
	OrchestratorNode
	TranscoderNode
)

//LivepeerNode handles videos going in and coming out of the Livepeer network.
type LivepeerNode struct {

	// Common fields
	Eth             eth.LivepeerEthClient
	EthEventMonitor eth.EventMonitor
	EthServices     map[string]eth.EventService
	WorkDir         string
	NodeType        NodeType
	Database        *common.DB

	// Transcoder public fields
	SegmentChans     map[ManifestID]SegmentChan
	Recipient        pm.Recipient
	PMSessions       map[ManifestID]map[string]bool
	OrchestratorPool net.OrchestratorPool
	Ipfs             ipfs.IpfsApi
	ServiceURI       *url.URL
	OrchSecret       string
	Transcoder       Transcoder

	// Transcoder private fields
<<<<<<< HEAD
	claimMutex      *sync.Mutex
	segmentMutex    *sync.Mutex
	pmSessionsMutex *sync.Mutex
	tcoderMutex     *sync.RWMutex
	taskMutex       *sync.RWMutex
	taskChans       map[int64]TranscoderChan
	taskCount       int64
=======
	segmentMutex *sync.Mutex
	tcoderMutex  *sync.RWMutex
	taskMutex    *sync.RWMutex
	taskChans    map[int64]TranscoderChan
	taskCount    int64
>>>>>>> d9bae503
}

//NewLivepeerNode creates a new Livepeer Node. Eth can be nil.
func NewLivepeerNode(e eth.LivepeerEthClient, wd string, dbh *common.DB) (*LivepeerNode, error) {
	rand.Seed(time.Now().UnixNano())
	return &LivepeerNode{
<<<<<<< HEAD
		Eth:             e,
		WorkDir:         wd,
		Database:        dbh,
		EthServices:     make(map[string]eth.EventService),
		ClaimManagers:   make(map[int64]eth.ClaimManager),
		SegmentChans:    make(map[ManifestID]SegmentChan),
		PMSessions:      make(map[ManifestID]map[string]bool),
		claimMutex:      &sync.Mutex{},
		segmentMutex:    &sync.Mutex{},
		pmSessionsMutex: &sync.Mutex{},
		tcoderMutex:     &sync.RWMutex{},
		taskMutex:       &sync.RWMutex{},
		taskChans:       make(map[int64]TranscoderChan),
=======
		Eth:          e,
		WorkDir:      wd,
		Database:     dbh,
		EthServices:  make(map[string]eth.EventService),
		SegmentChans: make(map[ManifestID]SegmentChan),
		segmentMutex: &sync.Mutex{},
		tcoderMutex:  &sync.RWMutex{},
		taskMutex:    &sync.RWMutex{},
		taskChans:    make(map[int64]TranscoderChan),
>>>>>>> d9bae503
	}, nil

}

func (n *LivepeerNode) StartEthServices() error {
	var err error
	for k, s := range n.EthServices {
		// Skip BlockService until the end
		if k == "BlockService" {
			continue
		}
		err = s.Start(context.Background())
		if err != nil {
			return err
		}
	}

	// Make sure to initialize BlockService last so other services can
	// create filters starting from the last seen block
	if s, ok := n.EthServices["BlockService"]; ok {
		if err := s.Start(context.Background()); err != nil {
			return err
		}
	}

	return nil
}

func (n *LivepeerNode) StopEthServices() error {
	var err error
	for _, s := range n.EthServices {
		err = s.Stop()
		if err != nil {
			return err
		}
	}

	return nil
}<|MERGE_RESOLUTION|>--- conflicted
+++ resolved
@@ -62,52 +62,29 @@
 	Transcoder       Transcoder
 
 	// Transcoder private fields
-<<<<<<< HEAD
-	claimMutex      *sync.Mutex
 	segmentMutex    *sync.Mutex
 	pmSessionsMutex *sync.Mutex
 	tcoderMutex     *sync.RWMutex
 	taskMutex       *sync.RWMutex
 	taskChans       map[int64]TranscoderChan
 	taskCount       int64
-=======
-	segmentMutex *sync.Mutex
-	tcoderMutex  *sync.RWMutex
-	taskMutex    *sync.RWMutex
-	taskChans    map[int64]TranscoderChan
-	taskCount    int64
->>>>>>> d9bae503
 }
 
 //NewLivepeerNode creates a new Livepeer Node. Eth can be nil.
 func NewLivepeerNode(e eth.LivepeerEthClient, wd string, dbh *common.DB) (*LivepeerNode, error) {
 	rand.Seed(time.Now().UnixNano())
 	return &LivepeerNode{
-<<<<<<< HEAD
 		Eth:             e,
 		WorkDir:         wd,
 		Database:        dbh,
 		EthServices:     make(map[string]eth.EventService),
-		ClaimManagers:   make(map[int64]eth.ClaimManager),
 		SegmentChans:    make(map[ManifestID]SegmentChan),
 		PMSessions:      make(map[ManifestID]map[string]bool),
-		claimMutex:      &sync.Mutex{},
 		segmentMutex:    &sync.Mutex{},
 		pmSessionsMutex: &sync.Mutex{},
 		tcoderMutex:     &sync.RWMutex{},
 		taskMutex:       &sync.RWMutex{},
 		taskChans:       make(map[int64]TranscoderChan),
-=======
-		Eth:          e,
-		WorkDir:      wd,
-		Database:     dbh,
-		EthServices:  make(map[string]eth.EventService),
-		SegmentChans: make(map[ManifestID]SegmentChan),
-		segmentMutex: &sync.Mutex{},
-		tcoderMutex:  &sync.RWMutex{},
-		taskMutex:    &sync.RWMutex{},
-		taskChans:    make(map[int64]TranscoderChan),
->>>>>>> d9bae503
 	}, nil
 
 }
